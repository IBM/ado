<!-- markdownlint-disable code-block-style -->
<!-- markdownlint-disable-next-line first-line-h1 -->
## `operator` and `operation`

An `operator` is a code module that provides a capability to perform an
`operation` on a `discoveryspace`. For example the `RandomWalk` operator
provides the capability to perform a random walk `operation` on a
`discoveryspace`.

The `operator` defines the inputs arguments you can set for its `operations`.

The [operators](../operators/working-with-operators.md) section contains more
details about the available `operators`, what they do and how to use them. This
page covers how you create and work with `operations` using a given `operator`
in general.

## Creating an `operation` resource

### Pre-requisites

The only pre-requisite to creating an `operation` is that there is a suitable
`discoveryspace` for it to work on.

### Getting input options and potential values

You can get a default input options for an operation along with a description of
its fields by executing

```commandline
ado template operation --operator-name $OPERATOR_NAME --include-schema
```

In addition, check the [operator](../operators/working-with-operators.md)
section for an entry for the particular $OPERATOR_NAME for more detail.

!!! info end

    The `ado template operation` command will always output the latest arguments
    schema for the operator. So use this if the online documentation does not seem
    to work as it may have fallen behind.

### The `operation` configuration YAML

The configuration for all `operations` has three top-level fields

```yaml
spaces: # This list of spaces to operate on
  - space_abc123
operation:
  module: # Describes the operator to use - more below
    ...
  parameters: # The input arguments for this operation
actuatorConfigurationIdentifiers: # Optional
  - actuatorconfiguration-name-123
```

Each `operator` has different input arguments. As a result the fields under
`operation.parameters` of every operation will be different. To get an initial
set of parameter values, use one of the following methods

- Follow the previous section and use `ado template operation`
- Check if there is an entry for the `operator` in the
  [operator](../operators/working-with-operators.md) section of the
  documentation website.
- Check the [examples](../examples/examples.md) section to see if there is an
  example of using the given `operator`

For illustrative purposes here is a configuration for a random walk operation

```YAML
spaces: ###The spaces to operate on
  - 'space-630588-bfebfe'
operation: #The operators
  module: # The operator will be random_walk
    operatorName: random_walk
    operationType: search
  parameters: # The parameters for this RandomWalk operation
    numberEntities: 60
    batchSize: 1
    mode: 'sequential'
    samplerType: 'generator'
actuatorConfigurationIdentifiers:
  - actuatorconfiguration-st4sd-3cb3bb82
```

### Specifying the `operator`

The command `ado get operators` will list the names and types of the known
operators e.g.

```commandline
      OPERATOR     TYPE
0  random_walk  explore
1     ray_tune  explore
2     rifferla   modify
```

You use this information to specify the operator to use in the operation YAML,
for example:

```yaml
<<<<<<< HEAD
module: 
  operatorName: rifferla # The name of the operator
  operationType: modify #The type of the operation/operator
=======
module:
  operatorName: random_walk # The name of the operator
  operationType: characterize #The type of the operation/operator
>>>>>>> 8a6aa420
```
> [!WARNING]
> To use operators listed with type _explore_ by `ado get operators`, currently you must set operationType to **search** e.g.
> ```yaml
> module: 
>  operatorName: random_walk 
>  operationType: search # note: search not explore
> ```

### Passing actuator parameters

If you need to provide parameters to the actuators defined on the space, you can
do it via the `actuatorConfigurationIdentifiers` field.

For example, the below shows an operation specifying an actuator configuration
for the `st4sd` actuator.

```yaml
spaces: ###The spaces to operate on
  - "space-630588-bfebfe"
operation: #The operators
  ... # The operation config
actuatorConfigurationIdentifiers:
  - actuatorconfiguration-st4sd-3cb3bb82
```

The actuator configurations provided must belong to one of the actuators defined
on the space(s) operated on and only one actuator configuration can be provided
for each actuator. Both these conditions are checked on creating the `operation`
resource and an appropriate error message is output if they are not.

### Starting the operation

Executing

```commandline
ado create operation -f OPERATION.YAML
```

will create the `operation` resource in the active context and start performing
whatever that operation does. The operation executes synchronously with this
command i.e. it will not return until the operation is complete.

Before creating, and hence starting, the `operation`, the `parameters` will be
validated with the `operator`. If they are not valid e.g. a required argument is
missing, the `create` operation will fail with a relevant error.

!!! info end

    Although the `create` command does not exit until the operation is finished
    distributed users querying the same context will be able to see the created
    operation, from the moment it is created.

### `operation` resource specific fields

`operation` resources have two additional top-level fields in addition to common
ones described in [resources](resources.md#common-features-of-resources) These
are (with example values):

```yaml
operationType: characterize # The type of the operation: characterize, modify etc.
operatorIdentifier: profile-1.1 # The identifier of the operator including its version
```

## Getting `operation` output

An operation can create any type of ado resource. To see the resources created
by an operation with identifier $OPERATION_IDENTIFIER use:

```commandline
ado show related operation $OPERATION_IDENTIFIER
```

Output that is text, tables or locations will be contained in a `datacontainer`
resource. It can be output with:

```commandline
ado describe datacontainer $DATACONTAINER_IDENTIFIER
```

See [datacontainers](datacontainer.md) for more details.

## `operation` status update events

In addition to the
[status update events common to all resources](resources.md#resource-status)
`operations` define two more events: `started` and `finished`.

The finished event also has a custom field `exit_state` which described how the
operation finished. It can be `success`, `fail` or `error`.

Here is an example of the status field of an operation resource after it has
completed

```yaml
created: "2024-12-19T10:54:42.015388Z"
identifier: raytune-0.7.5.dev10+g731d1e21.d20241218-ax-018647
kind: operation
metadata:
  entities_submitted: 11
  experiments_requested: 11
operationType: search
operatorIdentifier: raytune-0.7.5.dev10+g731d1e21.d20241218
status:
  - event: created
    recorded_at: "2025-09-02T09:09:02.187149Z"
  - event: added
    recorded_at: "2025-09-02T09:09:15.187747Z"
  - event: started
    recorded_at: "2025-09-02T09:09:15.190337Z"
  - event: updated
    recorded_at: "2025-09-02T09:09:15.190383Z"
  - event: finished
    exit_state: success
    message: Ray Tune operation completed successfully
    recorded_at: "2025-09-02T09:11:28.047676Z"
  - event: updated
    recorded_at: "2025-09-02T09:11:29.096685Z"
version: v1
```

> [!NOTE]
>
> The first updated status reflects an update to the stored operation resource
> which added the `started` event. The second updated status reflects an update
> to the stored operation resource which added the `finished` event.

## Deleting operations

!!!info

    Please note that
    [standard deletion constraints](resources.md#deleting-resources) apply alongside
    the considerations discussed in this section.

!!!warning

    Deleting an operation that uses the replay actuator **will also
    remove the original measurements from the database**, making it impossible for
    it to be run again on the same sample store.

Deleting an operation is a destructive action that also removes associated data.
The deletion process follows this logic:

- Requests associated with the operation are deleted if their results are not
  referenced by other operations
- Results are deleted **only if they are no longer referenced by any remaining
  requests**.

This means that if a measurement result has been reused (e.g., replayed) in
another operation, it will not be deleted.

### Restrictions

By default, operations cannot be deleted while other operations are still
running. This safeguard prevents potential consistency issues, such as deleting
results that are actively being replayed in a running operation.

To override this restriction, you can use the
[--force option](../getting-started/ado.md#ado-delete), which allows deletion
even when other operations are in progress.<|MERGE_RESOLUTION|>--- conflicted
+++ resolved
@@ -99,15 +99,9 @@
 for example:
 
 ```yaml
-<<<<<<< HEAD
 module: 
   operatorName: rifferla # The name of the operator
   operationType: modify #The type of the operation/operator
-=======
-module:
-  operatorName: random_walk # The name of the operator
-  operationType: characterize #The type of the operation/operator
->>>>>>> 8a6aa420
 ```
 > [!WARNING]
 > To use operators listed with type _explore_ by `ado get operators`, currently you must set operationType to **search** e.g.
