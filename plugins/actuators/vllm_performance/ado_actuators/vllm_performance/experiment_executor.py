--- conflicted
+++ resolved
@@ -187,11 +187,7 @@
 
 
 vllm_test_runtime_env = RuntimeEnv(
-<<<<<<< HEAD
-    pip=["vllm==0.10.1.1"],
-=======
-        uv={"packages":["vllm==0.10.1.1"]},
->>>>>>> 40365fe2
+    uv={"packages": ["vllm==0.10.1.1"]},
 )
 
 
