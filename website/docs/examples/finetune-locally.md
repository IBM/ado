# Measure throughput of finetuning locally

> [!NOTE]
>
> This example illustrates:
>
> 1. Set up a local environment for running finetuning performance benchmarks
>    with SFTTrainer
>
> 2. Benchmarking a set of finetuning configurations for a small model using a
>    local context and only the CPU

## The scenario

When you run a finetuning workload, you can choose values for parameters like
the model name, batch size, and number of GPUs. To understand how these choices
affect performance, a common strategy is to measure changes in system behavior
by **exploring the workload parameter space**.

This approach applies to many machine learning workloads where performance
depends on configuration.

**In this example, `ado` is used to explore the parameter space for finetuning a
small language model on your laptop without using GPUs.**

To explore this space, you will:

- define the parameters to test - such as the batch size and the model max
  length
- define what to test them with - In this case we will use SFTTrainer's
  `finetune_full_benchmark-v1.0.0` experiment
- explore the parameter space - the sampling method

Here, you'll use the `finetune_full_benchmark-v1.0.0` experiment that the
SFTTrainer actuator provides to run four measurements on your laptop without
using GPUs. Each measurement records metrics like `dataset tokens per second`
and stores the results in `ado`'s database.

## Pre-requisites

### Set Active Context

You should use the `local` context for the example.

```commandline
ado context local
```

### Install the SFTTrainer actuator

=== "Install the SFTTrainer Actuator plugin from PyPi"

    <!-- markdownlint-disable code-block-style -->
    Run `pip install ado-sfttrainer` to install the SFTTrainer actuator plugin using
    the wheel that we push to PyPi.
    <!-- markdownlint-enable code-block-style -->

=== "Install SFTTrainer from the `ado` sources"

    <!-- markdownlint-disable code-block-style -->
    !!! info

        This step assumes you are in the root directory of the ado source repository.
    <!-- markdownlint-enable code-block-style -->

    If you haven't already installed the `SFTTrainer` actuator, run
    (assumes you are in the root directory of ado):

    ```commandline
    pip install plugins/actuators/sfttrainer
    ```

     then executing

     ```commandline
     ado get actuators
     ```

     should show an entry for `SFTTrainer` like below

     ```
                ACTUATOR ID
     0   custom_experiments
     1                 mock
     2               replay
     3           SFTTrainer
     ```

### Configure the parameters of the SFTTrainer actuator

SFTTrainer includes parameters that control its behavior. For example, it pushes
any training metrics it collects, like system profiling metadata, to an
[AIM](https://github.com/aimhubio/aim) server by default. It also features
parameters that define important paths, such as the location of the Hugging Face
cache and the directory where the actuator expects to find files like the test
dataset.

In this section you will configure the actuator for running experiments locally
and storing data under the path `/tmp/ado-sft-trainer-hello-world/`.

Create a file called `actuator_configuration.yaml` with the following contents:

```yaml
actuatorIdentifier: SFTTrainer
parameters:
  match_exact_dependencies: False
  data_directory: /tmp/ado-sft-trainer-hello-world/data-files
  cache: /tmp/ado-sft-trainer-hello-world/cache
  hf_home: ~/.cache/huggingface
```

To create the `actuatorconfiguration` resource run:

```commandline
ado create actuatorconfiguration -f actuator_configuration.yaml
```

The command will print the ID of the resource. Make a note of it, you will need
it in a later step.

See the full list of parameters you can set in an `actuatorconfiguration`
resource for the SFTTrainer actuator in its
[reference docs](../../actuators/sft-trainer#actuator-parameters).

## Environment setup

### Create the Dataset

The finetuning measurements require a synthetic dataset which is a file named
`news-tokens-16384plus-entries-4096.jsonl` in the directory
`/tmp/ado-sft-trainer-hello-world/data-files` which is under the path specified
by the `data_directory` actuator parameter.

You can reuse this Dataset for any future measurements you run on this device.

To generate the dataset run the following command:

```commandline
sfttrainer_generate_dataset_text \
  -o /tmp/ado-sft-trainer-hello-world/data-files/news-tokens-16384plus-entries-4096.jsonl
```

### Download model weights

Next download the weights of the model we use in this example
([`smollm2-135m`](https://huggingface.co/HuggingFaceTB/SmolLM2-135M)) in the
appropriate path under the directory specified by the `hf_home` parameter of the
SFTTrainer actuator.

First, store the below YAML to the file `models.yaml` inside your working
directory:

```yaml
smollm2-135m:
  Vanilla: HuggingFaceTB/SmolLM2-135M
```

Then, run the command:

```commandline
sfttrainer_download_hf_weights -i models.yaml -o ~/.cache/huggingface
```

## Run the example

This section explains the process of using `ado` to define and launch a set of
finetuning measurements which store their results in the `local` context.

### Define the finetuning workload configurations to test and how to test them

A `discoveryspace` defines what you want to measure (Entity Space) and how you
want to measure it (Measurement Space). It also links to the `samplestore` which
is where Entities and their measured properties are stored in.

In this example, we create a `discoveryspace` that runs the
[finetune_full_benchmark-v1.0.0](../../actuators/sft-trainer/#finetune_full_benchmark-v100)
experiment to finetune the
[`smollm2-135m`](https://huggingface.co/HuggingFaceTB/SmolLM2-135M) model
without using any GPUs.

The `entitySpace` defined below includes four dimensions:

- `model_name` and `number_gpus` each contain a single value.
- `model_max_length` and `batch_size` each contain two values.

The total number of entities in the `entitySpace` is the number of unique
combinations of values across all dimensions. In this case, the configuration
contains 4 entities.

You can find the complete list of the entity space properties in the
documentation of the
[finetune_full_benchmark-v1.0.0](../../actuators/sft-trainer/#finetune_full_benchmark-v100)
experiment.

To create the Discovery Space:

1. Create the file `space.yaml` with the following content

   <!-- markdownlint-disable line-length -->
   ```yaml
   # if you do not have a Sample Store we provide a command-line that will create one for you
   sampleStoreIdentifier: Replace this with the identifier of your sample store

   experiments:
     - experimentIdentifier: finetune_full_benchmark-v1.0.0
       actuatorIdentifier: SFTTrainer
       parameterization:
         - property:
             identifier: fms_hf_tuning_version
           value: "2.8.2"
         - property:
             identifier: stop_after_seconds
           value: 30
         - property:
             identifier: flash_attn
           value: False

   entitySpace:
     - identifier: "model_name"
       propertyDomain:
         values: ["smollm2-135m"]
     - identifier: "number_gpus"
       propertyDomain:
         values: [0]
     - identifier: "model_max_length"
       propertyDomain:
         values: [512, 1024]
     - identifier: "batch_size"
       propertyDomain:
         values: [1, 2]
   ```
   <!-- markdownlint-enable line-length -->

2. Create the space:

   - If you have an `samplestore` ID, run:

     ```commandline
     ado create space -f space.yaml --set "sampleStoreIdentifier=$SAMPLE_STORE_IDENTIFIER"
     ```

   - If you do not have a `samplestore` then run

     ```commandline
     ado create space -f space.yaml --new-sample-store
     ```

   This will print a `discoveryspace` ID (e.g., `space-ea937f-831dba`). Make a
   note of this ID, you'll need it in the next step.

### Create a random walk `operation` to explore the space

1. Create the file `operation.yaml` with the following content:

<<<<<<< HEAD
    ```yaml
    spaces:
    - The identifier of the DiscoverySpace resource
    actuatorConfigurationIdentifiers:
    - The identifier of the Actuator Configuration resource

    operation:
      module:
        operatorName: "random_walk"
        operationType: "search"
      parameters:
        numberEntities: all
        singleMeasurement: True
        samplerConfig:
          mode: sequential
          samplerType: generator
    ```

2. Replace the placeholders with your `discoveryspace` ID  and `actuatorconfiguration` ID and save it in a file with the name `operation.yaml`
=======
   ```yaml
   spaces:
     - The identifier of the DiscoverySpace resource
   actuatorConfigurationIdentifiers:
     - The identifier of the Actuator Configuration resource

   operation:
     module:
       moduleClass: "RandomWalk"
     parameters:
       numberEntities: all
       singleMeasurement: True
       mode: sequential
       samplerType: generator
   ```

2. Replace the placeholders with your `discoveryspace` ID and
   `actuatorconfiguration` ID and save it in a file with the name
   `operation.yaml`
>>>>>>> 8a6aa420
3. Create the operation

   ```commandline
   ado create operation -f operation.yaml
   ```

The operation will execute the measurements (i.e. apply the experiment
**finetune_full_benchmark-v1.0.0** on the 4 entities) based on the definition of
your `discoveryspace`. The remaining three measurements will reuse both the
cached model weights and the cached data, making them faster to complete.

!!! info end
    <!-- markdownlint-disable-next-line code-block-style -->
    Each measurement takes about two minutes to complete, with a total of four
    measurements. Ray will also take a couple of minutes to build the Ray runtime
    environment on participating ray workers so expect the operation to take O(10)
    minutes to complete.

### Examine the results of the exploration

After the operation completes, you can download the results of your
measurements:

```commandline
ado show entities --output-format csv --property-format=target space $yourDiscoverySpaceID
```

The command will generate a CSV file. Open it to explore the data that your
operation has collected!

It should look similar to this:

```csv
,identifier,generatorid,experiment_id,model_name,number_gpus,model_max_length,batch_size,gpu_compute_utilization_min,gpu_compute_utilization_avg,gpu_compute_utilization_max,gpu_memory_utilization_min,gpu_memory_utilization_avg,gpu_memory_utilization_max,gpu_power_watts_min,gpu_power_watts_avg,gpu_power_watts_max,gpu_power_percent_min,gpu_power_percent_avg,gpu_power_percent_max,cpu_compute_utilization,cpu_memory_utilization,train_runtime,train_samples_per_second,train_steps_per_second,dataset_tokens_per_second,dataset_tokens_per_second_per_gpu,is_valid
0,model_name.smollm2-135m-number_gpus.0-model_max_length.512-batch_size.1,explicit_grid_sample_generator,SFTTrainer.finetune_full_benchmark-v1.0.0-fms_hf_tuning_version.2.8.2-stop_after_seconds.30-flash_attn.0,smollm2-135m,0,512,1,0.0,0.0,0.0,0.0,0.0,0.0,0.0,0.0,0.0,0.0,0.0,0.0,79.55,49.11366699999999,30.4385,134.566,33.642,2624.0452059069926,2624.0452059069926,1
1,model_name.smollm2-135m-number_gpus.0-model_max_length.512-batch_size.2,explicit_grid_sample_generator,SFTTrainer.finetune_full_benchmark-v1.0.0-fms_hf_tuning_version.2.8.2-stop_after_seconds.30-flash_attn.0,smollm2-135m,0,512,2,0.0,0.0,0.0,0.0,0.0,0.0,0.0,0.0,0.0,0.0,0.0,0.0,76.3,49.163925750000004,30.095,136.103,17.013,4355.274962618375,4355.274962618375,1
2,model_name.smollm2-135m-number_gpus.0-model_max_length.1024-batch_size.1,explicit_grid_sample_generator,SFTTrainer.finetune_full_benchmark-v1.0.0-fms_hf_tuning_version.2.8.2-stop_after_seconds.30-flash_attn.0,smollm2-135m,0,1024,1,0.0,0.0,0.0,0.0,0.0,0.0,0.0,0.0,0.0,0.0,0.0,0.0,68.775,49.0008355,30.3635,134.899,33.725,3912.0654733479346,3912.0654733479346,1
3,model_name.smollm2-135m-number_gpus.0-model_max_length.1024-batch_size.2,explicit_grid_sample_generator,SFTTrainer.finetune_full_benchmark-v1.0.0-fms_hf_tuning_version.2.8.2-stop_after_seconds.30-flash_attn.0,smollm2-135m,0,1024,2,0.0,0.0,0.0,0.0,0.0,0.0,0.0,0.0,0.0,0.0,0.0,0.0,46.85,49.00481125,30.1101,136.034,17.004,4353.090823344991,4353.090823344991,1
```

In the above CSV file you will find 1 column per:

- entity space property (input to the experiment) such as `batch_size` and
  `model_max_length`
- measured property (output to the experiment) such as
  `dataset_tokens_per_second_per_gpu` and `gpu_memory_utilization_peak`

For a complete list of the entity space properties check out the documentation
for the
[finetune_full_benchmark-v1.0.0](../../actuators/sft-trainer/#finetune_full_benchmark-v100)
experiment in the SFTTrainer docs. The complete list of measured properties is
[available there too](../../actuators/sft-trainer/#measured-properties).

## Next steps

<!-- markdownlint-disable line-length -->
<!-- markdownlint-disable-next-line no-inline-html -->
<div class="grid cards" markdown>

- 🔬️ **Find out more about the SFTTrainer actuator**

    ---

    The actuator supports several experiments, each with a set of configurable parameters.

    [Reference docs for the SFTTrainer actuator](../../actuators/sft-trainer/)

- ⚙️ **Configure your RayCluster for SFTTrainer measurements**

    ---

    Learn how to configure your RayCluster for SFTTrainer measurements.

    [Configure the RayCluster for SFTTrainer](../actuators/sft-trainer.md#configure-your-raycluster)

- :octicons-rocket-24:{ .lg .middle } **Scale it up!**

    ---

    Take it to the next level by running an experiment on your remote RayCluster.

    [run Operations remotely](./finetune-remotely.md)

</div>
<!-- markdownlint-enable line-length --><|MERGE_RESOLUTION|>--- conflicted
+++ resolved
@@ -252,27 +252,7 @@
 
 1. Create the file `operation.yaml` with the following content:
 
-<<<<<<< HEAD
-    ```yaml
-    spaces:
-    - The identifier of the DiscoverySpace resource
-    actuatorConfigurationIdentifiers:
-    - The identifier of the Actuator Configuration resource
-
-    operation:
-      module:
-        operatorName: "random_walk"
-        operationType: "search"
-      parameters:
-        numberEntities: all
-        singleMeasurement: True
-        samplerConfig:
-          mode: sequential
-          samplerType: generator
-    ```
-
-2. Replace the placeholders with your `discoveryspace` ID  and `actuatorconfiguration` ID and save it in a file with the name `operation.yaml`
-=======
+
    ```yaml
    spaces:
      - The identifier of the DiscoverySpace resource
@@ -281,7 +261,8 @@
 
    operation:
      module:
-       moduleClass: "RandomWalk"
+       operatorName: "random_walk"
+       operationType: "search"
      parameters:
        numberEntities: all
        singleMeasurement: True
@@ -292,7 +273,6 @@
 2. Replace the placeholders with your `discoveryspace` ID and
    `actuatorconfiguration` ID and save it in a file with the name
    `operation.yaml`
->>>>>>> 8a6aa420
 3. Create the operation
 
    ```commandline
